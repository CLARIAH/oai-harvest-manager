--- conflicted
+++ resolved
@@ -220,13 +220,9 @@
             out.close();
             logger.debug("temp["+temp+"] for URL["+requestURL+"]");
             in = new MarkableFileInputStream(new FileInputStream(temp.toFile()));
-<<<<<<< HEAD
             if (requestURL.contains("https://ssh.datastations.nl/oai")) {
                 in = iconv(temp, in);
             }
-=======
-            in = iconv(temp, in);
->>>>>>> 76d46d88
         } else {
             ByteArrayOutputStream baos = new ByteArrayOutputStream();
             int size = org.apache.commons.io.IOUtils.copy(in, baos);
@@ -237,41 +233,10 @@
     }
     
     public static InputStream iconv(Path input, InputStream in) throws IOException {
-<<<<<<< HEAD
-    Process p = Runtime.getRuntime().exec("iconv -f utf-8 -t utf-8 -c");
-    BufferedWriter bwo = new BufferedWriter(new OutputStreamWriter(p.getOutputStream()));
-    BufferedReader bri = new BufferedReader(new InputStreamReader(p.getInputStream()));
-    
-    BufferedReader fbri = new BufferedReader(new InputStreamReader(in));
-    String line  = null;
-    while( ( line = fbri.readLine() ) != null ) {
-        bwo.append(line);
-        bwo.newLine();
-    }
-    bwo.flush();
-    bwo.close();
-    fbri.close();
-    
-    BufferedWriter fbwo = new BufferedWriter(new OutputStreamWriter(new FileOutputStream(input.toFile())));
-    while( ( line = bri.readLine() ) != null ) {
-        fbwo.append(line);
-        fbwo.newLine();
-    }
-    bri.close();
-    fbwo.flush();
-    fbwo.close();
-    try {
-        p.waitFor();
-    } catch ( InterruptedException e ) {
-    }
-    
-    return new MarkableFileInputStream(new FileInputStream(input.toFile()));
-}
-=======
         Process p = Runtime.getRuntime().exec("iconv -f utf-8 -t utf-8 -c");
         BufferedWriter bwo = new BufferedWriter(new OutputStreamWriter(p.getOutputStream()));
         BufferedReader bri = new BufferedReader(new InputStreamReader(p.getInputStream()));
-
+    
         BufferedReader fbri = new BufferedReader(new InputStreamReader(in));
         String line  = null;
         while( ( line = fbri.readLine() ) != null ) {
@@ -280,7 +245,8 @@
         }
         bwo.flush();
         bwo.close();
-
+        fbri.close();
+    
         BufferedWriter fbwo = new BufferedWriter(new OutputStreamWriter(new FileOutputStream(input.toFile())));
         while( ( line = bri.readLine() ) != null ) {
             fbwo.append(line);
@@ -293,9 +259,8 @@
             p.waitFor();
         } catch ( InterruptedException e ) {
         }
-
+    
         return new MarkableFileInputStream(new FileInputStream(input.toFile()));
     }
->>>>>>> 76d46d88
 
 }