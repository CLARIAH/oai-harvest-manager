--- conflicted
+++ resolved
@@ -35,13 +35,11 @@
 import javax.xml.parsers.DocumentBuilder;
 import javax.xml.parsers.DocumentBuilderFactory;
 import javax.xml.parsers.ParserConfigurationException;
-import javax.xml.transform.TransformerConfigurationException;
 import javax.xml.xpath.XPath;
 import javax.xml.xpath.XPathConstants;
 import javax.xml.xpath.XPathExpressionException;
 import javax.xml.xpath.XPathFactory;
 import java.io.BufferedWriter;
-import java.io.FileNotFoundException;
 import java.io.FileWriter;
 import java.io.IOException;
 import java.io.PrintWriter;
@@ -56,14 +54,8 @@
 import java.util.HashSet;
 import java.util.List;
 import java.util.Map;
-<<<<<<< HEAD
-import java.util.logging.Level;
-import net.sf.saxon.s9api.SaxonApiException;
-=======
 import java.util.Optional;
 import java.util.Set;
-import java.util.stream.Collectors;
->>>>>>> 71531837
 
 
 /**
@@ -420,12 +412,8 @@
                         }
                     }
                     // get the list of endpoints from the centre registry
-<<<<<<< HEAD
                     registryReader = new RegistryReader(new java.net.URL(rUrl));
                     List<String> provUrls = registryReader.getEndpoints();
-=======
-                    final RegistryReader rr = new RegistryReader();
->>>>>>> 71531837
 
                     final Map<String, Collection<CentreRegistrySetDefinition>> endPointOaiPmhSetMap 
                             = rr.getEndPointOaiPmhSetMap(new java.net.URL(rUrl));
