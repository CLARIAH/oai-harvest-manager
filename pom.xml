--- conflicted
+++ resolved
@@ -4,11 +4,7 @@
   <groupId>nl.mpi</groupId>
   <artifactId>oai-harvest-manager</artifactId>
   <packaging>jar</packaging>
-<<<<<<< HEAD
   <version>1.2.0-SNAPSHOT</version>
-=======
-  <version>0.7-SNAPSHOT</version>
->>>>>>> 714fec1d
   <name>OAI Harvest Manager</name>
   <description>This application manages OAI-PMH harvesting workflows</description>
 
@@ -22,8 +18,6 @@
     <developerConnection>scm:git:https://github.com/clarin-eric/oai-harvest-manager.git</developerConnection>
   </scm>
 
-<<<<<<< HEAD
-=======
   <!-- REPOSITORIES -->
   <repositories>
     <repository>
@@ -44,7 +38,6 @@
     </repository>
   </repositories>
 
->>>>>>> 714fec1d
   <!-- DEPENDENCIES -->
   <dependencies>
 
@@ -84,9 +77,6 @@
     <dependency>
       <groupId>net.sf.saxon</groupId>
       <artifactId>Saxon-HE</artifactId>
-<<<<<<< HEAD
-      <version>10.1</version>
-=======
       <version>9.5.1-8</version>
     </dependency>
 
@@ -95,13 +85,12 @@
       <artifactId>SaxonUtils</artifactId>
       <version>1.0-SNAPSHOT</version>
       <type>jar</type>
->>>>>>> 714fec1d
-    </dependency>
-
-    <dependency>
-      <groupId>xalan</groupId>
-      <artifactId>xalan</artifactId>
-      <version>2.7.2</version>
+    </dependency>
+
+    <dependency>
+	<groupId>xalan</groupId>
+	<artifactId>xalan</artifactId>
+	<version>2.7.2</version>
     </dependency>
 
     <dependency>
@@ -136,17 +125,6 @@
       <type>jar</type>
     </dependency>
 
-<<<<<<< HEAD
-=======
-    <dependency>
-      <groupId>net.sf.json-lib</groupId>
-      <artifactId>json-lib</artifactId>
-      <version>2.4</version>
-      <classifier>jdk15</classifier>
-      <type>jar</type>
-    </dependency>
-
->>>>>>> 714fec1d
     <dependency>
       <groupId>com.github.tomakehurst</groupId>
       <artifactId>wiremock-jre8</artifactId>
