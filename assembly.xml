--- conflicted
+++ resolved
@@ -12,14 +12,9 @@
 
         <!-- Do the XML files in the resources directory. Please note that Maven
          will also include them in them in the jar. -->
-<<<<<<< HEAD
 	      <include>config*.xml</include>
         <include>addOAISetName.xsl</include>
-=======
-        <include>config*.xml</include>
-        <include>addOAISetName.xsl</include>
         <include>filter.xsl</include>
->>>>>>> 714fec1d
 
         <!-- Do include the log4j properties file in the resources directory
          while excluding it from the jar. Please refer to the configuration of
@@ -31,15 +26,7 @@
       <directory>src/main/scripts</directory>
       <outputDirectory></outputDirectory>
       <includes>
-<<<<<<< HEAD
-      	<include>run-harvester.sh</include>
-        <include>oaiharvest.sh</include>
-        <include>oaiharvest-env.sh</include>
-      	<include>expand-map.sh</include>
-        <include>expandMap.xsl</include>
-=======
     	  <include>run-harvester.sh</include>
->>>>>>> 714fec1d
       </includes>
       <fileMode>0755</fileMode>
       <filtered>true</filtered>
